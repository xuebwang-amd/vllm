--- conflicted
+++ resolved
@@ -1,7 +1,7 @@
 # SPDX-License-Identifier: Apache-2.0
 # SPDX-FileCopyrightText: Copyright contributors to the vLLM project
 
-from typing import Any
+from typing import Any, Callable
 
 import torch
 
@@ -844,8 +844,9 @@
                     layer.w2_weight,
                     topk_weights=topk_weights,
                     topk_ids=topk_ids,
-                    activation=activation,
+                    activation=layer.activation,
                     quant_config=self.moe_quant_config,
+                    expert_map=layer.expert_map,
                 )
         else:
             from vllm.model_executor.layers.fused_moe import fused_experts
@@ -856,17 +857,12 @@
                 layer.w2_weight,
                 topk_weights=topk_weights,
                 topk_ids=topk_ids,
-<<<<<<< HEAD
                 inplace=True,
-                activation=activation,
-                global_num_experts=global_num_experts,
-                apply_router_weight_on_input=apply_router_weight_on_input,
-                expert_map=expert_map,
-=======
                 activation=layer.activation,
->>>>>>> 7b43db21
+                global_num_experts=layer.global_num_experts,
+                apply_router_weight_on_input=layer.apply_router_weight_on_input,
+                expert_map=layer.expert_map,
                 quant_config=self.moe_quant_config,
-                expert_map=layer.expert_map,
             )
 
 
@@ -1142,14 +1138,13 @@
                 topk_weights=topk_weights,
                 topk_ids=topk_ids,
                 inplace=True,
-                activation=layer.activation,
-                global_num_experts=layer.global_num_experts,
-                apply_router_weight_on_input=layer.apply_router_weight_on_input,
-                expert_map=layer.expert_map,
+                activation=activation,
+                global_num_experts=global_num_experts,
+                apply_router_weight_on_input=apply_router_weight_on_input,
+                expert_map=expert_map,
                 quant_config=self.moe_quant_config,
             )
 
-<<<<<<< HEAD
 
 class Quark_OCPMX_FP8_MoEMethod(QuarkMoEMethod):
     def __init__(
@@ -1491,12 +1486,9 @@
                 topk_weights=topk_weights,
                 topk_ids=topk_ids,
                 inplace=True,
-                activation=activation,
-                global_num_experts=global_num_experts,
-                apply_router_weight_on_input=apply_router_weight_on_input,
-                expert_map=expert_map,
+                activation=layer.activation,
+                global_num_experts=layer.global_num_experts,
+                apply_router_weight_on_input=layer.apply_router_weight_on_input,
+                expert_map=layer.expert_map,
                 quant_config=self.moe_quant_config,
-            )
-=======
-        return out
->>>>>>> 7b43db21
+            )