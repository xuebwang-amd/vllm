--- conflicted
+++ resolved
@@ -6,7 +6,7 @@
 
 from vllm.attention.backends.abstract import AttentionBackend
 from vllm.logger import init_logger
-from vllm.utils import is_cpu, is_hip
+from vllm.utils import is_cpu, is_hip, is_tpu
 
 logger = init_logger(__name__)
 
@@ -16,21 +16,13 @@
     XFORMERS = enum.auto()
     ROCM_FLASH = enum.auto()
     TORCH_SDPA = enum.auto()
+    PALLAS = enum.auto()
 
 
 @lru_cache(maxsize=None)
 def get_attn_backend(dtype: torch.dtype) -> Type[AttentionBackend]:
-<<<<<<< HEAD
-    if True:
-        logger.info("Using PallasAttention backend.")
-        from vllm.attention.backends.pallas import (  # noqa: F401
-            PallasAttentionBackend)
-        return PallasAttentionBackend
-    elif _can_use_flash_attn(dtype):
-=======
     backend = _which_attn_to_use(dtype)
     if backend == _Backend.FLASH_ATTN:
->>>>>>> b3104b2a
         logger.info("Using FlashAttention backend.")
         from vllm.attention.backends.flash_attn import (  # noqa: F401
             FlashAttentionBackend)
@@ -49,12 +41,19 @@
         logger.info("Using Torch SDPA backend.")
         from vllm.attention.backends.torch_sdpa import TorchSDPABackend
         return TorchSDPABackend
+    elif backend == _Backend.PALLAS:
+        logger.info("Using PallasAttention backend.")
+        from vllm.attention.backends.pallas import (  # noqa: F401
+            PallasAttentionBackend)
+        return PallasAttentionBackend
     else:
         raise ValueError("Invalid attention backend.")
 
 
 def _which_attn_to_use(dtype: torch.dtype) -> _Backend:
     """Returns which flash attention backend to use."""
+    if is_tpu():
+        return _Backend.PALLAS
     if is_cpu():
         return _Backend.TORCH_SDPA
 
